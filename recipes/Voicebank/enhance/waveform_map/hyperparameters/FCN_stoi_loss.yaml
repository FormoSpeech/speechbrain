# ################################
# Model: FCN SE baseline
# From paper: "End-to-End Waveform Utterance Enhancement for Direct Evaluation
# Metrics Optimization by Fully Convolutional Neural Networks", TASLP, 2018
# Authors: Szu-Wei, Fu 2020
# ################################


# Seed needs to be set at top of yaml, before objects with parameters are made
<<<<<<< HEAD
seed: 1234
__set_seed: !!python/object/apply:torch.manual_seed [!ref <seed>]
=======
seed: !PLACEHOLDER  # e.g, 1234
__set_seed: !apply:torch.manual_seed [!ref <seed>]
>>>>>>> 2a4e3eb1

data_folder: !PLACEHOLDER
test_clean_folder: !ref <data_folder>/clean_testset_wav_16k/

output_folder: !ref ./results/FCN_stoi/<seed>
save_folder: !ref <output_folder>/save
train_log: !ref <output_folder>/train_log.txt
enhanced_folder: !ref <output_folder>/FCN_enhanced

# Basic parameters
use_tensorboard: True
tensorboard_logs: !ref <output_folder>/logs/

# FFT paremeters
Sample_rate: 16000
Win_length: 32
Hop_length: 16
N_fft: 512
window_fn: !name:torch.hamming_window

# Data files
csv_train: !ref <data_folder>/train.csv
csv_valid: !ref <data_folder>/valid.csv
csv_test: !ref <data_folder>/test.csv

# Training Parameters
number_of_epochs: 20
N_batch: 1
lr: 0.001
device: 'cuda:0'

# Neural parameters
kernel_size: 55
base_channels: 30

train_loader: !new:speechbrain.data_io.data_io.DataLoaderFactory
    csv_file: !ref <csv_train>
    batch_size: !ref <N_batch>
    csv_read: [noisy_wav, clean_wav]
    sentence_sorting: ascending
    output_folder: !ref <output_folder>

valid_loader: !new:speechbrain.data_io.data_io.DataLoaderFactory
    csv_file: !ref <csv_valid>
    batch_size: 4
    csv_read: [noisy_wav, clean_wav]
    sentence_sorting: ascending
    replacements:
        $data_folder: !ref <data_folder>

test_loader: !new:speechbrain.data_io.data_io.DataLoaderFactory
    csv_file: !ref <csv_test>
    batch_size: 1
    csv_read: [noisy_wav, clean_wav]
    replacements:
        $data_folder: !ref <data_folder>

epoch_counter: !new:speechbrain.utils.epoch_loop.EpochCounter
    limit: !ref <number_of_epochs>

conv1: !name:speechbrain.nnet.Conv1d
    out_channels: !ref <base_channels>
    kernel_size: !ref <kernel_size>
conv2: !name:speechbrain.nnet.CNN.Conv1d
    out_channels: !ref <base_channels>
    kernel_size: !ref <kernel_size>
conv3: !name:speechbrain.nnet.CNN.Conv1d
    out_channels: !ref <base_channels>
    kernel_size: !ref <kernel_size>
conv4: !name:speechbrain.nnet.CNN.Conv1d
    out_channels: !ref <base_channels>
    kernel_size: !ref <kernel_size>
conv5: !name:speechbrain.nnet.CNN.Conv1d
    out_channels: !ref <base_channels>
    kernel_size: !ref <kernel_size>
conv6: !name:speechbrain.nnet.CNN.Conv1d
    out_channels: !ref <base_channels>
    kernel_size: !ref <kernel_size>
conv7: !name:speechbrain.nnet.CNN.Conv1d
    out_channels: !ref <base_channels>
    kernel_size: !ref <kernel_size>
conv_out: !name:speechbrain.nnet.CNN.Conv1d
    out_channels: 1
    kernel_size: !ref <kernel_size>

activation: !new:torch.nn.LeakyReLU
    negative_slope: 0.3

IN0: !new:speechbrain.nnet.InstanceNorm1d
    input_size: 1
    track_running_stats: False
    affine: True
IN1: !new:speechbrain.nnet.InstanceNorm1d
    input_size: !ref <base_channels>
    track_running_stats: False
    affine: True
IN2: !new:speechbrain.nnet.InstanceNorm1d
    input_size: !ref <base_channels>
    track_running_stats: False
    affine: True
IN3: !new:speechbrain.nnet.InstanceNorm1d
    input_size: !ref <base_channels>
    track_running_stats: False
    affine: True
IN4: !new:speechbrain.nnet.InstanceNorm1d
    input_size: !ref <base_channels>
    track_running_stats: False
    affine: True
IN5: !new:speechbrain.nnet.InstanceNorm1d
    input_size: !ref <base_channels>
    track_running_stats: False
    affine: True
IN6: !new:speechbrain.nnet.InstanceNorm1d
    input_size: !ref <base_channels>
    track_running_stats: False
    affine: True
IN7: !new:speechbrain.nnet.InstanceNorm1d
    input_size: !ref <base_channels>
    track_running_stats: False
    affine: True

model: !new:speechbrain.nnet.containers.Sequential
    - [null, null, 1]
    - !ref <IN0>
    - !ref <conv1>
    - !ref <IN1>
    - !ref <activation>
    - !ref <conv2>
    - !ref <IN2>
    - !ref <activation>
    - !ref <conv3>
    - !ref <IN3>
    - !ref <activation>
    - !ref <conv4>
    - !ref <IN4>
    - !ref <activation>
    - !ref <conv5>
    - !ref <IN5>
    - !ref <activation>
    - !ref <conv6>
    - !ref <IN6>
    - !ref <activation>
    - !ref <conv7>
    - !ref <IN7>
    - !ref <activation>
    - !ref <conv_out>

modules:
    model: !ref <model>

opt_class: !name:torch.optim.Adam
    lr: !ref <lr>

checkpointer: !new:speechbrain.Checkpointer
    checkpoints_dir: !ref <save_folder>
    recoverables:
        model: !ref <model>
        counter: !ref <epoch_counter>

hparams:
    use_tensorboard: !ref <use_tensorboard>
    epoch_counter: !ref <epoch_counter>
    model: !ref <model>
    enhanced_folder: !ref <enhanced_folder>
    compute_cost: !name:speechbrain.nnet.stoi_loss
    compute_STFT: !new:speechbrain.processing.features.STFT
        sample_rate: !ref <Sample_rate>
        win_length: !ref <Win_length>
        hop_length: !ref <Hop_length>
        n_fft: !ref <N_fft>
        window_fn: !ref <window_fn>
    compute_ISTFT: !new:speechbrain.processing.features.ISTFT
        sample_rate: !ref <Sample_rate>
        win_length: !ref <Win_length>
        hop_length: !ref <Hop_length>
        window_fn: !ref <window_fn>
    mean_var_norm: !new:speechbrain.processing.features.InputNormalization
        norm_type: sentence
    train_logger: !new:speechbrain.utils.train_logger.FileTrainLogger
        save_file: !ref <train_log><|MERGE_RESOLUTION|>--- conflicted
+++ resolved
@@ -7,15 +7,10 @@
 
 
 # Seed needs to be set at top of yaml, before objects with parameters are made
-<<<<<<< HEAD
-seed: 1234
+seed: 2234
 __set_seed: !!python/object/apply:torch.manual_seed [!ref <seed>]
-=======
-seed: !PLACEHOLDER  # e.g, 1234
-__set_seed: !apply:torch.manual_seed [!ref <seed>]
->>>>>>> 2a4e3eb1
 
-data_folder: !PLACEHOLDER
+data_folder: /data/member1/user_jasonfu/noisy-vctk-16k
 test_clean_folder: !ref <data_folder>/clean_testset_wav_16k/
 
 output_folder: !ref ./results/FCN_stoi/<seed>
@@ -74,92 +69,74 @@
 epoch_counter: !new:speechbrain.utils.epoch_loop.EpochCounter
     limit: !ref <number_of_epochs>
 
-conv1: !name:speechbrain.nnet.Conv1d
-    out_channels: !ref <base_channels>
-    kernel_size: !ref <kernel_size>
-conv2: !name:speechbrain.nnet.CNN.Conv1d
-    out_channels: !ref <base_channels>
-    kernel_size: !ref <kernel_size>
-conv3: !name:speechbrain.nnet.CNN.Conv1d
-    out_channels: !ref <base_channels>
-    kernel_size: !ref <kernel_size>
-conv4: !name:speechbrain.nnet.CNN.Conv1d
-    out_channels: !ref <base_channels>
-    kernel_size: !ref <kernel_size>
-conv5: !name:speechbrain.nnet.CNN.Conv1d
-    out_channels: !ref <base_channels>
-    kernel_size: !ref <kernel_size>
-conv6: !name:speechbrain.nnet.CNN.Conv1d
-    out_channels: !ref <base_channels>
-    kernel_size: !ref <kernel_size>
-conv7: !name:speechbrain.nnet.CNN.Conv1d
-    out_channels: !ref <base_channels>
-    kernel_size: !ref <kernel_size>
-conv_out: !name:speechbrain.nnet.CNN.Conv1d
-    out_channels: 1
-    kernel_size: !ref <kernel_size>
-
 activation: !new:torch.nn.LeakyReLU
     negative_slope: 0.3
 
-IN0: !new:speechbrain.nnet.InstanceNorm1d
-    input_size: 1
-    track_running_stats: False
-    affine: True
-IN1: !new:speechbrain.nnet.InstanceNorm1d
-    input_size: !ref <base_channels>
-    track_running_stats: False
-    affine: True
-IN2: !new:speechbrain.nnet.InstanceNorm1d
-    input_size: !ref <base_channels>
-    track_running_stats: False
-    affine: True
-IN3: !new:speechbrain.nnet.InstanceNorm1d
-    input_size: !ref <base_channels>
-    track_running_stats: False
-    affine: True
-IN4: !new:speechbrain.nnet.InstanceNorm1d
-    input_size: !ref <base_channels>
-    track_running_stats: False
-    affine: True
-IN5: !new:speechbrain.nnet.InstanceNorm1d
-    input_size: !ref <base_channels>
-    track_running_stats: False
-    affine: True
-IN6: !new:speechbrain.nnet.InstanceNorm1d
-    input_size: !ref <base_channels>
-    track_running_stats: False
-    affine: True
-IN7: !new:speechbrain.nnet.InstanceNorm1d
-    input_size: !ref <base_channels>
-    track_running_stats: False
-    affine: True
-
 model: !new:speechbrain.nnet.containers.Sequential
-    - [null, null, 1]
-    - !ref <IN0>
-    - !ref <conv1>
-    - !ref <IN1>
-    - !ref <activation>
-    - !ref <conv2>
-    - !ref <IN2>
-    - !ref <activation>
-    - !ref <conv3>
-    - !ref <IN3>
-    - !ref <activation>
-    - !ref <conv4>
-    - !ref <IN4>
-    - !ref <activation>
-    - !ref <conv5>
-    - !ref <IN5>
-    - !ref <activation>
-    - !ref <conv6>
-    - !ref <IN6>
-    - !ref <activation>
-    - !ref <conv7>
-    - !ref <IN7>
-    - !ref <activation>
-    - !ref <conv_out>
+    input_shape: [!ref <N_batch>, null, 1]
+    IN0: !new:speechbrain.nnet.normalization.InstanceNorm1d
+        input_size: 1
+        track_running_stats: False
+        affine: True
+    conv1: !name:speechbrain.nnet.CNN.Conv1d
+        out_channels: !ref <base_channels>
+        kernel_size: !ref <kernel_size>
+    IN1: !new:speechbrain.nnet.normalization.InstanceNorm1d
+        input_size: !ref <base_channels>
+        track_running_stats: False
+        affine: True
+    act1: !ref <activation>
+    conv2: !name:speechbrain.nnet.CNN.Conv1d
+        out_channels: !ref <base_channels>
+        kernel_size: !ref <kernel_size>
+    IN2: !new:speechbrain.nnet.normalization.InstanceNorm1d
+        input_size: !ref <base_channels>
+        track_running_stats: False
+        affine: True
+    act12: !ref <activation>
+    conv3: !name:speechbrain.nnet.CNN.Conv1d
+        out_channels: !ref <base_channels>
+        kernel_size: !ref <kernel_size>
+    IN3: !new:speechbrain.nnet.normalization.InstanceNorm1d
+        input_size: !ref <base_channels>
+        track_running_stats: False
+        affine: True
+    act3: !ref <activation>
+    conv4: !name:speechbrain.nnet.CNN.Conv1d
+        out_channels: !ref <base_channels>
+        kernel_size: !ref <kernel_size>
+    IN4: !new:speechbrain.nnet.normalization.InstanceNorm1d
+        input_size: !ref <base_channels>
+        track_running_stats: False
+        affine: True
+    act4: !ref <activation>
+    conv5: !name:speechbrain.nnet.CNN.Conv1d
+        out_channels: !ref <base_channels>
+        kernel_size: !ref <kernel_size>
+    IN5: !new:speechbrain.nnet.normalization.InstanceNorm1d
+        input_size: !ref <base_channels>
+        track_running_stats: False
+        affine: True
+    act5: !ref <activation>
+    conv6: !name:speechbrain.nnet.CNN.Conv1d
+        out_channels: !ref <base_channels>
+        kernel_size: !ref <kernel_size>
+    IN6: !new:speechbrain.nnet.normalization.InstanceNorm1d
+        input_size: !ref <base_channels>
+        track_running_stats: False
+        affine: True
+    act6: !ref <activation>
+    conv7: !name:speechbrain.nnet.CNN.Conv1d
+        out_channels: !ref <base_channels>
+        kernel_size: !ref <kernel_size>
+    IN7: !new:speechbrain.nnet.normalization.InstanceNorm1d
+        input_size: !ref <base_channels>
+        track_running_stats: False
+        affine: True
+    act7: !ref <activation>
+    conv_out: !name:speechbrain.nnet.CNN.Conv1d
+        out_channels: 1
+        kernel_size: !ref <kernel_size>
 
 modules:
     model: !ref <model>
@@ -167,30 +144,25 @@
 opt_class: !name:torch.optim.Adam
     lr: !ref <lr>
 
-checkpointer: !new:speechbrain.Checkpointer
+checkpointer: !new:speechbrain.utils.checkpoints.Checkpointer
     checkpoints_dir: !ref <save_folder>
     recoverables:
         model: !ref <model>
         counter: !ref <epoch_counter>
 
-hparams:
-    use_tensorboard: !ref <use_tensorboard>
-    epoch_counter: !ref <epoch_counter>
-    model: !ref <model>
-    enhanced_folder: !ref <enhanced_folder>
-    compute_cost: !name:speechbrain.nnet.stoi_loss
-    compute_STFT: !new:speechbrain.processing.features.STFT
-        sample_rate: !ref <Sample_rate>
-        win_length: !ref <Win_length>
-        hop_length: !ref <Hop_length>
-        n_fft: !ref <N_fft>
-        window_fn: !ref <window_fn>
-    compute_ISTFT: !new:speechbrain.processing.features.ISTFT
-        sample_rate: !ref <Sample_rate>
-        win_length: !ref <Win_length>
-        hop_length: !ref <Hop_length>
-        window_fn: !ref <window_fn>
-    mean_var_norm: !new:speechbrain.processing.features.InputNormalization
-        norm_type: sentence
-    train_logger: !new:speechbrain.utils.train_logger.FileTrainLogger
-        save_file: !ref <train_log>+compute_cost: !name:speechbrain.nnet.loss.stoi_loss.stoi_loss
+compute_STFT: !new:speechbrain.processing.features.STFT
+    sample_rate: !ref <Sample_rate>
+    win_length: !ref <Win_length>
+    hop_length: !ref <Hop_length>
+    n_fft: !ref <N_fft>
+    window_fn: !ref <window_fn>
+compute_ISTFT: !new:speechbrain.processing.features.ISTFT
+    sample_rate: !ref <Sample_rate>
+    win_length: !ref <Win_length>
+    hop_length: !ref <Hop_length>
+    window_fn: !ref <window_fn>
+mean_var_norm: !new:speechbrain.processing.features.InputNormalization
+    norm_type: sentence
+train_logger: !new:speechbrain.utils.train_logger.FileTrainLogger
+    save_file: !ref <train_log>